--- conflicted
+++ resolved
@@ -35,26 +35,16 @@
         # Standard Schwellenwerte, können über config überschrieben werden
         self.schwelle_saisonalitaet_kauf = self.config.get('SCHWELLE_SAISONALITAET_KAUF', 0.0005)
         self.schwelle_saisonalitaet_verkauf = self.config.get('SCHWELLE_SAISONALITAET_VERKAUF', -0.0005)
-<<<<<<< HEAD
-        self.schwelle_bip_momentum_kauf = self.config.get('SCHWELLE_BIP_MOMENTUM_KAUF', 0.1) # Standard-Schwellenwert Kauf
-        self.schwelle_bip_momentum_verkauf = self.config.get('SCHWELLE_BIP_MOMENTUM_VERKAUF', 0.1) # Standard-Schwellenwert Verkauf (als positive Zahl, Logik umkehren)
-
-=======
         # Entferne alte BIP Momentum Schwellenwerte
         # self.schwelle_bip_momentum_kauf = self.config.get('SCHWELLE_BIP_MOMENTUM_KAUF', 0.1)
         # self.schwelle_bip_momentum_verkauf = self.config.get('SCHWELLE_BIP_MOMENTUM_VERKAUF', 0.1)
->>>>>>> da9d5093
 
         # Spaltennamen, die für die Analyse erwartet werden
         self.PRICE_COLUMN = 'Schlusskurs' # Standardname für die Preissplate in Forex-Daten
         # BIP-Spaltennamen werden dynamisch übergeben (bleibt relevant für Datenabruf)
         debug_print("SignalAnalyzer initialisiert.")
         debug_print(f"Saisonalität Kauf-Schwelle: {self.schwelle_saisonalitaet_kauf}, Verkauf-Schwelle: {self.schwelle_saisonalitaet_verkauf}")
-<<<<<<< HEAD
-        debug_print(f"BIP Momentum Kauf-Schwelle: {self.schwelle_bip_momentum_kauf}, Verkauf-Schwelle: {self.schwelle_bip_momentum_verkauf}")
-=======
         # debug_print(f"BIP Momentum Kauf-Schwelle: {self.schwelle_bip_momentum_kauf}, Verkauf-Schwelle: {self.schwelle_bip_momentum_verkauf}") # Entfernt
->>>>>>> da9d5093
 
 
     def berechne_saisonalitaet(self, forex_daten):
@@ -327,70 +317,6 @@
 
         # Plot 3: GDP Momentum Daten
         ax3 = ax[2]
-<<<<<<< HEAD
-        if bip_aligned_signal is not None and not bip_aligned_signal.empty:
-            ax3.plot(bip_aligned_signal.index, bip_aligned_signal, label='BIP Momentum Signal (ausgerichtet)', color='purple', linestyle='-')
-
-            if bip_roh_daten is not None and not bip_roh_daten.empty:
-                ax3_twin = ax3.twinx()
-                if bip_col_country1 in bip_roh_daten.columns:
-                     ax3_twin.plot(bip_roh_daten.index, bip_roh_daten[bip_col_country1], label=f'BIP {bip_col_country1} (roh)', color='mediumturquoise', alpha=0.5, linestyle='--')
-                if bip_col_country2 in bip_roh_daten.columns:
-                     ax3_twin.plot(bip_roh_daten.index, bip_roh_daten[bip_col_country2], label=f'BIP {bip_col_country2} (roh)', color='lightcoral', alpha=0.5, linestyle='--')
-                ax3_twin.set_ylabel('BIP Rohwerte')
-                lines, labels = ax3.get_legend_handles_labels()
-                lines2, labels2 = ax3_twin.get_legend_handles_labels()
-                # Hinzufügen der Schwellenwerte zur Legende, falls vorhanden
-                # Erzeuge Dummy-Linien für die Legende, da die Schwellenwerte nicht direkt als Linien im Plot sind
-                from matplotlib.lines import Line2D
-                dummy_lines = [Line2D([0], [0], linestyle="none", marker="") for _ in range(2)]
-                labels.extend([
-                    f"BIP Kauf Schw: {self.schwelle_bip_momentum_kauf:.2f}",
-                    f"BIP Verk Schw: {self.schwelle_bip_momentum_verkauf:.2f}"
-                ])
-                all_lines = lines + lines2
-                all_labels = labels + labels2 # labels enthält jetzt auch die Schwellenwerte-Texte
-                # Entferne die Dummy-Einträge, falls die BIP-Linien schon da sind, oder füge sie hinzu
-                # Dies ist etwas knifflig, da die Schwellenwerte keine eigenen 'handles' haben.
-                # Einfacher: Füge es dem Titel hinzu oder als Textannotation.
-
-                # Alternative: Text-Annotation oder Titel-Erweiterung
-                # ax3.legend(lines + lines2, labels + labels2, loc='upper left') # Kombinierte Legende
-
-                # Füge Schwellenwerte der Legende hinzu
-                # Erstelle benutzerdefinierte Legendenelemente für die Schwellenwerte
-                handles = lines + lines2
-                new_labels = labels + labels2 # labels enthält die ursprünglichen Labels der gezeichneten Linien
-
-                # Erzeuge unsichtbare Linien für die Text-Labels der Schwellenwerte
-                # Dies ist ein Workaround, um Text zur Legende hinzuzufügen.
-                empty_handle = Line2D([0], [0], marker='None', linestyle='None', label='')
-
-                current_handles, current_labels = ax3.get_legend_handles_labels()
-                if bip_roh_daten is not None and not bip_roh_daten.empty: # Wenn es Twin-Achsen-Handles gibt
-                    twin_handles, twin_labels = ax3_twin.get_legend_handles_labels()
-                    current_handles.extend(twin_handles)
-                    current_labels.extend(twin_labels)
-
-                current_labels.append(f"BIP Kauf Schw: {self.schwelle_bip_momentum_kauf:.2f}")
-                current_handles.append(empty_handle) # Dummy-Handle
-                current_labels.append(f"BIP Verk Schw: {self.schwelle_bip_momentum_verkauf:.2f}")
-                current_handles.append(empty_handle) # Dummy-Handle
-                ax3.legend(current_handles, current_labels, loc='upper left')
-
-            else: # Nur BIP-Signal, keine Rohdaten
-                 current_handles, current_labels = ax3.get_legend_handles_labels()
-                 empty_handle = Line2D([0], [0], marker='None', linestyle='None', label='')
-                 current_labels.append(f"BIP Kauf Schw: {self.schwelle_bip_momentum_kauf:.2f}")
-                 current_handles.append(empty_handle)
-                 current_labels.append(f"BIP Verk Schw: {self.schwelle_bip_momentum_verkauf:.2f}")
-                 current_handles.append(empty_handle)
-                 ax3.legend(current_handles, current_labels, loc='upper left')
-        else:
-            ax3.text(0.5, 0.5, "Keine BIP-Momentum-Daten", ha='center', va='center', transform=ax3.transAxes)
-
-        ax3.set_title('BIP Momentum Signal und Rohdaten') # Titel bleibt allgemein
-=======
         handles_ax3 = []
         labels_ax3 = []
 
@@ -446,7 +372,6 @@
 
 
         ax3.set_title('GDP Momentum Analyse und BIP Rohdaten')
->>>>>>> da9d5093
         ax3.set_xlabel('Datum')
         ax3.grid(True)
 
